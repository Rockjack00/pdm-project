--- conflicted
+++ resolved
@@ -80,10 +80,8 @@
 #vscode
 .vscode/
 
-<<<<<<< HEAD
-# Ruff linter
-.ruff_cache/
-=======
 #vim
 *.vim
->>>>>>> 0b0c1aae
+
+# Ruff linter
+.ruff_cache/